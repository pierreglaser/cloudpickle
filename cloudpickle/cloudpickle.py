"""
This class is defined to override standard pickle functionality

The goals of it follow:
-Serialize lambdas and nested functions to compiled byte code
-Deal with main module correctly
-Deal with other non-serializable objects

It does not include an unpickler, as standard python unpickling suffices.

This module was extracted from the `cloud` package, developed by `PiCloud, Inc.
<https://web.archive.org/web/20140626004012/http://www.picloud.com/>`_.

Copyright (c) 2012, Regents of the University of California.
Copyright (c) 2009 `PiCloud, Inc. <https://web.archive.org/web/20140626004012/http://www.picloud.com/>`_.
All rights reserved.

Redistribution and use in source and binary forms, with or without
modification, are permitted provided that the following conditions
are met:
    * Redistributions of source code must retain the above copyright
      notice, this list of conditions and the following disclaimer.
    * Redistributions in binary form must reproduce the above copyright
      notice, this list of conditions and the following disclaimer in the
      documentation and/or other materials provided with the distribution.
    * Neither the name of the University of California, Berkeley nor the
      names of its contributors may be used to endorse or promote
      products derived from this software without specific prior written
      permission.

THIS SOFTWARE IS PROVIDED BY THE COPYRIGHT HOLDERS AND CONTRIBUTORS
"AS IS" AND ANY EXPRESS OR IMPLIED WARRANTIES, INCLUDING, BUT NOT
LIMITED TO, THE IMPLIED WARRANTIES OF MERCHANTABILITY AND FITNESS FOR
A PARTICULAR PURPOSE ARE DISCLAIMED. IN NO EVENT SHALL THE COPYRIGHT
HOLDER OR CONTRIBUTORS BE LIABLE FOR ANY DIRECT, INDIRECT, INCIDENTAL,
SPECIAL, EXEMPLARY, OR CONSEQUENTIAL DAMAGES (INCLUDING, BUT NOT LIMITED
TO, PROCUREMENT OF SUBSTITUTE GOODS OR SERVICES; LOSS OF USE, DATA, OR
PROFITS; OR BUSINESS INTERRUPTION) HOWEVER CAUSED AND ON ANY THEORY OF
LIABILITY, WHETHER IN CONTRACT, STRICT LIABILITY, OR TORT (INCLUDING
NEGLIGENCE OR OTHERWISE) ARISING IN ANY WAY OUT OF THE USE OF THIS
SOFTWARE, EVEN IF ADVISED OF THE POSSIBILITY OF SUCH DAMAGE.
"""
from __future__ import print_function

import dis
from functools import partial
import io
import itertools
import logging
import opcode
import operator
import pickle
import platform
import struct
import sys
import traceback
import types
import weakref
import uuid
import threading


try:
    from enum import Enum
except ImportError:
    Enum = None

# cloudpickle is meant for inter process communication: we expect all
# communicating processes to run the same Python version hence we favor
# communication speed over compatibility:
DEFAULT_PROTOCOL = pickle.HIGHEST_PROTOCOL

# Track the provenance of reconstructed dynamic classes to make it possible to
# recontruct instances from the matching singleton class definition when
# appropriate and preserve the usual "isinstance" semantics of Python objects.
_DYNAMIC_CLASS_TRACKER_BY_CLASS = weakref.WeakKeyDictionary()
_DYNAMIC_CLASS_TRACKER_BY_ID = weakref.WeakValueDictionary()
_DYNAMIC_CLASS_TRACKER_LOCK = threading.Lock()

PYPY = platform.python_implementation() == "PyPy"

builtin_code_type = None
if PYPY:
    # builtin-code objects only exist in pypy
    builtin_code_type = type(float.__new__.__code__)

if sys.version_info[0] < 3:  # pragma: no branch
    from pickle import Pickler
    try:
        from cStringIO import StringIO
    except ImportError:
        from StringIO import StringIO
    string_types = (basestring,)  # noqa
    PY3 = False
    PY2 = True
else:
    types.ClassType = type
    from pickle import _Pickler as Pickler
    from io import BytesIO as StringIO
    string_types = (str,)
    PY3 = True
    PY2 = False
    from importlib._bootstrap import _find_spec

_extract_code_globals_cache = weakref.WeakKeyDictionary()


def _ensure_tracking(class_def):
    with _DYNAMIC_CLASS_TRACKER_LOCK:
        class_tracker_id = _DYNAMIC_CLASS_TRACKER_BY_CLASS.get(class_def)
        if class_tracker_id is None:
            class_tracker_id = uuid.uuid4().hex
            _DYNAMIC_CLASS_TRACKER_BY_CLASS[class_def] = class_tracker_id
            _DYNAMIC_CLASS_TRACKER_BY_ID[class_tracker_id] = class_def
    return class_tracker_id


def _lookup_class_or_track(class_tracker_id, class_def):
    if class_tracker_id is not None:
        with _DYNAMIC_CLASS_TRACKER_LOCK:
            class_def = _DYNAMIC_CLASS_TRACKER_BY_ID.setdefault(
                class_tracker_id, class_def)
            _DYNAMIC_CLASS_TRACKER_BY_CLASS[class_def] = class_tracker_id
    return class_def

if sys.version_info[:2] >= (3, 5):
    from pickle import _getattribute
elif sys.version_info[:2] >= (3, 4):
    from pickle import _getattribute as _py34_getattribute
    #  pickle._getattribute does not return the parent under Python 3.4
    def _getattribute(obj, name):
        return _py34_getattribute(obj, name), None
else:
    # pickle._getattribute is a python3 addition and enchancement of getattr,
    # that can handle dotted attribute names. In cloudpickle for python2,
    # handling dotted names is not needed, so we simply define _getattribute as
    # a wrapper around getattr.
    def _getattribute(obj, name):
        return getattr(obj, name, None), None


def _whichmodule(obj, name):
    """Find the module an object belongs to.

    This function differs from ``pickle.whichmodule`` in two ways:
    - it does not mangle the cases where obj's module is __main__ and obj was
      not found in any module.
    - Errors arising during module introspection are ignored, as those errors
      are considered unwanted side effects.
    """
    module_name = getattr(obj, '__module__', None)
    if module_name is not None:
        return module_name
<<<<<<< HEAD
    # Protect the iteration by using a list copy of sys.modules against dynamic
    # modules that trigger imports of other modules upon calls to getattr.
    for module_name, module in list(sys.modules.items()):
        # Some modules such as coverage can inject non-module objects inside
        # sys.modules
        if (
                module_name == '__main__' or
                module is None or
                not isinstance(module, types.ModuleType)
        ):
=======
    # Protect the iteration by using a copy of sys.modules against dynamic
    # modules that trigger imports of other modules upon calls to getattr or
    # other threads importing at the same time.
    for module_name, module in sys.modules.copy().items():
        if module_name == '__main__' or module is None:
>>>>>>> c3982ea2
            continue
        try:
            if _getattribute(module, name)[0] is obj:
                return module_name
        except Exception:
            pass
    return None


def _is_global(obj, name=None):
    """Determine if obj can be pickled as attribute of a file-backed module"""
    if name is None:
        name = getattr(obj, '__qualname__', None)
    if name is None:
        name = getattr(obj, '__name__', None)

    module_name = _whichmodule(obj, name)

    if module_name is None:
        # In this case, obj.__module__ is None AND obj was not found in any
        # imported module. obj is thus treated as dynamic.
        return False

    if module_name == "__main__":
        return False

    module = sys.modules.get(module_name, None)
    if module is None:
        # The main reason why obj's module would not be imported is that this
        # module has been dynamically created, using for example
        # types.ModuleType. The other possibility is that module was removed
        # from sys.modules after obj was created/imported. But this case is not
        # supported, as the standard pickle does not support it either.
        return False

    # module has been added to sys.modules, but it can still be dynamic.
    if _is_dynamic(module):
        return False

    try:
        obj2, parent = _getattribute(module, name)
    except AttributeError:
        # obj was not found inside the module it points to
        return False
    return obj2 is obj


def _extract_code_globals(co):
    """
    Find all globals names read or written to by codeblock co
    """
    out_names = _extract_code_globals_cache.get(co)
    if out_names is None:
        names = co.co_names
        out_names = {names[oparg] for _, oparg in _walk_global_ops(co)}

        # Declaring a function inside another one using the "def ..."
        # syntax generates a constant code object corresonding to the one
        # of the nested function's As the nested function may itself need
        # global variables, we need to introspect its code, extract its
        # globals, (look for code object in it's co_consts attribute..) and
        # add the result to code_globals
        if co.co_consts:
            for const in co.co_consts:
                if isinstance(const, types.CodeType):
                    out_names |= _extract_code_globals(const)

        _extract_code_globals_cache[co] = out_names

    return out_names


def _find_imported_submodules(code, top_level_dependencies):
    """
    Find currently imported submodules used by a function.

    Submodules used by a function need to be detected and referenced for the
    function to work correctly at depickling time. Because submodules can be
    referenced as attribute of their parent package (``package.submodule``), we
    need a special introspection technique that does not rely on GLOBAL-related
    opcodes to find references of them in a code object.

    Example:
    ```
    import concurrent.futures
    import cloudpickle
    def func():
        x = concurrent.futures.ThreadPoolExecutor
    if __name__ == '__main__':
        cloudpickle.dumps(func)
    ```
    The globals extracted by cloudpickle in the function's state include the
    concurrent package, but not its submodule (here, concurrent.futures), which
    is the module used by func. Find_imported_submodules will detect the usage
    of concurrent.futures. Saving this module alongside with func will ensure
    that calling func once depickled does not fail due to concurrent.futures
    not being imported
    """

    subimports = []
    # check if any known dependency is an imported package
    for x in top_level_dependencies:
        if (isinstance(x, types.ModuleType) and
                hasattr(x, '__package__') and x.__package__):
            # check if the package has any currently loaded sub-imports
            prefix = x.__name__ + '.'
            # A concurrent thread could mutate sys.modules,
            # make sure we iterate over a copy to avoid exceptions
            for name in list(sys.modules):
                # Older versions of pytest will add a "None" module to
                # sys.modules.
                if name is not None and name.startswith(prefix):
                    # check whether the function can address the sub-module
                    tokens = set(name[len(prefix):].split('.'))
                    if not tokens - set(code.co_names):
                        subimports.append(sys.modules[name])
    return subimports


def cell_set(cell, value):
    """Set the value of a closure cell.

    The point of this function is to set the cell_contents attribute of a cell
    after its creation. This operation is necessary in case the cell contains a
    reference to the function the cell belongs to, as when calling the
    function's constructor
    ``f = types.FunctionType(code, globals, name, argdefs, closure)``,
    closure will not be able to contain the yet-to-be-created f.

    In Python3.7, cell_contents is writeable, so setting the contents of a cell
    can be done simply using
    >>> cell.cell_contents = value

    In earlier Python3 versions, the cell_contents attribute of a cell is read
    only, but this limitation can be worked around by leveraging the Python 3
    ``nonlocal`` keyword.

    In Python2 however, this attribute is read only, and there is no
    ``nonlocal`` keyword. For this reason, we need to come up with more
    complicated hacks to set this attribute.

    The chosen approach is to create a function with a STORE_DEREF opcode,
    which sets the content of a closure variable. Typically:

    >>> def inner(value):
    ...     lambda: cell  # the lambda makes cell a closure
    ...     cell = value  # cell is a closure, so this triggers a STORE_DEREF

    (Note that in Python2, A STORE_DEREF can never be triggered from an inner
    function. The function g for example here
    >>> def f(var):
    ...     def g():
    ...         var += 1
    ...     return g

    will not modify the closure variable ``var```inplace, but instead try to
    load a local variable var and increment it. As g does not assign the local
    variable ``var`` any initial value, calling f(1)() will fail at runtime.)

    Our objective is to set the value of a given cell ``cell``. So we need to
    somewhat reference our ``cell`` object into the ``inner`` function so that
    this object (and not the smoke cell of the lambda function) gets affected
    by the STORE_DEREF operation.

    In inner, ``cell`` is referenced as a cell variable (an enclosing variable
    that is referenced by the inner function). If we create a new function
    cell_set with the exact same code as ``inner``, but with ``cell`` marked as
    a free variable instead, the STORE_DEREF will be applied on its closure -
    ``cell``, which we can specify explicitly during construction! The new
    cell_set variable thus actually sets the contents of a specified cell!

    Note: we do not make use of the ``nonlocal`` keyword to set the contents of
    a cell in early python3 versions to limit possible syntax errors in case
    test and checker libraries decide to parse the whole file.
    """

    if sys.version_info[:2] >= (3, 7):  # pragma: no branch
        cell.cell_contents = value
    else:
        _cell_set = types.FunctionType(
            _cell_set_template_code, {}, '_cell_set', (), (cell,),)
        _cell_set(value)


def _make_cell_set_template_code():
    def _cell_set_factory(value):
        lambda: cell
        cell = value

    co = _cell_set_factory.__code__

    if PY2:  # pragma: no branch
        _cell_set_template_code = types.CodeType(
            co.co_argcount,
            co.co_nlocals,
            co.co_stacksize,
            co.co_flags,
            co.co_code,
            co.co_consts,
            co.co_names,
            co.co_varnames,
            co.co_filename,
            co.co_name,
            co.co_firstlineno,
            co.co_lnotab,
            co.co_cellvars,  # co_freevars is initialized with co_cellvars
            (),  # co_cellvars is made empty
        )
    else:
        _cell_set_template_code = types.CodeType(
            co.co_argcount,
            co.co_kwonlyargcount,   # Python 3 only argument
            co.co_nlocals,
            co.co_stacksize,
            co.co_flags,
            co.co_code,
            co.co_consts,
            co.co_names,
            co.co_varnames,
            co.co_filename,
            co.co_name,
            co.co_firstlineno,
            co.co_lnotab,
            co.co_cellvars,  # co_freevars is initialized with co_cellvars
            (),  # co_cellvars is made empty
        )
    return _cell_set_template_code


if sys.version_info[:2] < (3, 7):
    _cell_set_template_code = _make_cell_set_template_code()

# relevant opcodes
STORE_GLOBAL = opcode.opmap['STORE_GLOBAL']
DELETE_GLOBAL = opcode.opmap['DELETE_GLOBAL']
LOAD_GLOBAL = opcode.opmap['LOAD_GLOBAL']
GLOBAL_OPS = (STORE_GLOBAL, DELETE_GLOBAL, LOAD_GLOBAL)
HAVE_ARGUMENT = dis.HAVE_ARGUMENT
EXTENDED_ARG = dis.EXTENDED_ARG


_BUILTIN_TYPE_NAMES = {}
for k, v in types.__dict__.items():
    if type(v) is type:
        _BUILTIN_TYPE_NAMES[v] = k


def _builtin_type(name):
    return getattr(types, name)


if sys.version_info < (3, 4):  # pragma: no branch
    def _walk_global_ops(code):
        """
        Yield (opcode, argument number) tuples for all
        global-referencing instructions in *code*.
        """
        code = getattr(code, 'co_code', b'')
        if PY2:  # pragma: no branch
            code = map(ord, code)

        n = len(code)
        i = 0
        extended_arg = 0
        while i < n:
            op = code[i]
            i += 1
            if op >= HAVE_ARGUMENT:
                oparg = code[i] + code[i + 1] * 256 + extended_arg
                extended_arg = 0
                i += 2
                if op == EXTENDED_ARG:
                    extended_arg = oparg * 65536
                if op in GLOBAL_OPS:
                    yield op, oparg

else:
    def _walk_global_ops(code):
        """
        Yield (opcode, argument number) tuples for all
        global-referencing instructions in *code*.
        """
        for instr in dis.get_instructions(code):
            op = instr.opcode
            if op in GLOBAL_OPS:
                yield op, instr.arg


def _extract_class_dict(cls):
    """Retrieve a copy of the dict of a class without the inherited methods"""
    clsdict = dict(cls.__dict__)  # copy dict proxy to a dict
    if len(cls.__bases__) == 1:
        inherited_dict = cls.__bases__[0].__dict__
    else:
        inherited_dict = {}
        for base in reversed(cls.__bases__):
            inherited_dict.update(base.__dict__)
    to_remove = []
    for name, value in clsdict.items():
        try:
            base_value = inherited_dict[name]
            if value is base_value:
                to_remove.append(name)
        except KeyError:
            pass
    for name in to_remove:
        clsdict.pop(name)
    return clsdict


class CloudPickler(Pickler):

    dispatch = Pickler.dispatch.copy()

    def __init__(self, file, protocol=None):
        if protocol is None:
            protocol = DEFAULT_PROTOCOL
        Pickler.__init__(self, file, protocol=protocol)
        # map ids to dictionary. used to ensure that functions can share global env
        self.globals_ref = {}

    def dump(self, obj):
        self.inject_addons()
        try:
            return Pickler.dump(self, obj)
        except RuntimeError as e:
            if 'recursion' in e.args[0]:
                msg = """Could not pickle object as excessively deep recursion required."""
                raise pickle.PicklingError(msg)
            else:
                raise

    def save_memoryview(self, obj):
        self.save(obj.tobytes())

    dispatch[memoryview] = save_memoryview

    if PY2:  # pragma: no branch
        def save_buffer(self, obj):
            self.save(str(obj))

        dispatch[buffer] = save_buffer  # noqa: F821 'buffer' was removed in Python 3

    def save_module(self, obj):
        """
        Save a module as an import
        """
        if _is_dynamic(obj):
            self.save_reduce(dynamic_subimport, (obj.__name__, vars(obj)),
                             obj=obj)
        else:
            self.save_reduce(subimport, (obj.__name__,), obj=obj)

    dispatch[types.ModuleType] = save_module

    def save_codeobject(self, obj):
        """
        Save a code object
        """
        if PY3:  # pragma: no branch
            if hasattr(obj, "co_posonlyargcount"):  # pragma: no branch
                args = (
                    obj.co_argcount, obj.co_posonlyargcount,
                    obj.co_kwonlyargcount, obj.co_nlocals, obj.co_stacksize,
                    obj.co_flags, obj.co_code, obj.co_consts, obj.co_names,
                    obj.co_varnames, obj.co_filename, obj.co_name,
                    obj.co_firstlineno, obj.co_lnotab, obj.co_freevars,
                    obj.co_cellvars
                )
            else:
                args = (
                    obj.co_argcount, obj.co_kwonlyargcount, obj.co_nlocals,
                    obj.co_stacksize, obj.co_flags, obj.co_code, obj.co_consts,
                    obj.co_names, obj.co_varnames, obj.co_filename,
                    obj.co_name, obj.co_firstlineno, obj.co_lnotab,
                    obj.co_freevars, obj.co_cellvars
                )
        else:
            args = (
                obj.co_argcount, obj.co_nlocals, obj.co_stacksize, obj.co_flags, obj.co_code,
                obj.co_consts, obj.co_names, obj.co_varnames, obj.co_filename, obj.co_name,
                obj.co_firstlineno, obj.co_lnotab, obj.co_freevars, obj.co_cellvars
            )
        self.save_reduce(types.CodeType, args, obj=obj)

    dispatch[types.CodeType] = save_codeobject

    def save_function(self, obj, name=None):
        """ Registered with the dispatch to handle all function types.

        Determines what kind of function obj is (e.g. lambda, defined at
        interactive prompt, etc) and handles the pickling appropriately.
        """
        if _is_global(obj, name=name):
            return Pickler.save_global(self, obj, name=name)
        elif PYPY and isinstance(obj.__code__, builtin_code_type):
            return self.save_pypy_builtin_func(obj)
        else:
            return self.save_function_tuple(obj)

    dispatch[types.FunctionType] = save_function

    def save_pypy_builtin_func(self, obj):
        """Save pypy equivalent of builtin functions.

        PyPy does not have the concept of builtin-functions. Instead,
        builtin-functions are simple function instances, but with a
        builtin-code attribute.
        Most of the time, builtin functions should be pickled by attribute. But
        PyPy has flaky support for __qualname__, so some builtin functions such
        as float.__new__ will be classified as dynamic. For this reason only,
        we created this special routine. Because builtin-functions are not
        expected to have closure or globals, there is no additional hack
        (compared the one already implemented in pickle) to protect ourselves
        from reference cycles. A simple (reconstructor, newargs, obj.__dict__)
        tuple is save_reduced.

        Note also that PyPy improved their support for __qualname__ in v3.6, so
        this routing should be removed when cloudpickle supports only PyPy 3.6
        and later.
        """
        rv = (types.FunctionType, (obj.__code__, {}, obj.__name__,
                                   obj.__defaults__, obj.__closure__),
              obj.__dict__)
        self.save_reduce(*rv, obj=obj)

    def _save_dynamic_enum(self, obj, clsdict):
        """Special handling for dynamic Enum subclasses

        Use a dedicated Enum constructor (inspired by EnumMeta.__call__) as the
        EnumMeta metaclass has complex initialization that makes the Enum
        subclasses hold references to their own instances.
        """
        members = dict((e.name, e.value) for e in obj)

        # Python 2.7 with enum34 can have no qualname:
        qualname = getattr(obj, "__qualname__", None)

        self.save_reduce(_make_skeleton_enum,
                         (obj.__bases__, obj.__name__, qualname, members,
                          obj.__module__, _ensure_tracking(obj), None),
                         obj=obj)

        # Cleanup the clsdict that will be passed to _rehydrate_skeleton_class:
        # Those attributes are already handled by the metaclass.
        for attrname in ["_generate_next_value_", "_member_names_",
                         "_member_map_", "_member_type_",
                         "_value2member_map_"]:
            clsdict.pop(attrname, None)
        for member in members:
            clsdict.pop(member)

    def save_dynamic_class(self, obj):
        """Save a class that can't be stored as module global.

        This method is used to serialize classes that are defined inside
        functions, or that otherwise can't be serialized as attribute lookups
        from global modules.
        """
        clsdict = _extract_class_dict(obj)
        clsdict.pop('__weakref__', None)

        # For ABCMeta in python3.7+, remove _abc_impl as it is not picklable.
        # This is a fix which breaks the cache but this only makes the first
        # calls to issubclass slower.
        if "_abc_impl" in clsdict:
            import abc
            (registry, _, _, _) = abc._get_dump(obj)
            clsdict["_abc_impl"] = [subclass_weakref()
                                    for subclass_weakref in registry]

        # On PyPy, __doc__ is a readonly attribute, so we need to include it in
        # the initial skeleton class.  This is safe because we know that the
        # doc can't participate in a cycle with the original class.
        type_kwargs = {'__doc__': clsdict.pop('__doc__', None)}

        if hasattr(obj, "__slots__"):
            type_kwargs['__slots__'] = obj.__slots__
            # pickle string length optimization: member descriptors of obj are
            # created automatically from obj's __slots__ attribute, no need to
            # save them in obj's state
            if isinstance(obj.__slots__, string_types):
                clsdict.pop(obj.__slots__)
            else:
                for k in obj.__slots__:
                    clsdict.pop(k, None)

        # If type overrides __dict__ as a property, include it in the type
        # kwargs. In Python 2, we can't set this attribute after construction.
        __dict__ = clsdict.pop('__dict__', None)
        if isinstance(__dict__, property):
            type_kwargs['__dict__'] = __dict__

        save = self.save
        write = self.write

        # We write pickle instructions explicitly here to handle the
        # possibility that the type object participates in a cycle with its own
        # __dict__. We first write an empty "skeleton" version of the class and
        # memoize it before writing the class' __dict__ itself. We then write
        # instructions to "rehydrate" the skeleton class by restoring the
        # attributes from the __dict__.
        #
        # A type can appear in a cycle with its __dict__ if an instance of the
        # type appears in the type's __dict__ (which happens for the stdlib
        # Enum class), or if the type defines methods that close over the name
        # of the type, (which is common for Python 2-style super() calls).

        # Push the rehydration function.
        save(_rehydrate_skeleton_class)

        # Mark the start of the args tuple for the rehydration function.
        write(pickle.MARK)

        # Create and memoize an skeleton class with obj's name and bases.
        if Enum is not None and issubclass(obj, Enum):
            # Special handling of Enum subclasses
            self._save_dynamic_enum(obj, clsdict)
        else:
            # "Regular" class definition:
            tp = type(obj)
            self.save_reduce(_make_skeleton_class,
                             (tp, obj.__name__, obj.__bases__, type_kwargs,
                              _ensure_tracking(obj), None),
                             obj=obj)

        # Now save the rest of obj's __dict__. Any references to obj
        # encountered while saving will point to the skeleton class.
        save(clsdict)

        # Write a tuple of (skeleton_class, clsdict).
        write(pickle.TUPLE)

        # Call _rehydrate_skeleton_class(skeleton_class, clsdict)
        write(pickle.REDUCE)

    def save_function_tuple(self, func):
        """  Pickles an actual func object.

        A func comprises: code, globals, defaults, closure, and dict.  We
        extract and save these, injecting reducing functions at certain points
        to recreate the func object.  Keep in mind that some of these pieces
        can contain a ref to the func itself.  Thus, a naive save on these
        pieces could trigger an infinite loop of save's.  To get around that,
        we first create a skeleton func object using just the code (this is
        safe, since this won't contain a ref to the func), and memoize it as
        soon as it's created.  The other stuff can then be filled in later.
        """
        if is_tornado_coroutine(func):
            self.save_reduce(_rebuild_tornado_coroutine, (func.__wrapped__,),
                             obj=func)
            return

        save = self.save
        write = self.write

        code, f_globals, defaults, closure_values, dct, base_globals = self.extract_func_data(func)

        save(_fill_function)  # skeleton function updater
        write(pickle.MARK)    # beginning of tuple that _fill_function expects

        # Extract currently-imported submodules used by func. Storing these
        # modules in a smoke _cloudpickle_subimports attribute of the object's
        # state will trigger the side effect of importing these modules at
        # unpickling time (which is necessary for func to work correctly once
        # depickled)
        submodules = _find_imported_submodules(
            code,
            itertools.chain(f_globals.values(), closure_values or ()),
        )

        # create a skeleton function object and memoize it
        save(_make_skel_func)
        save((
            code,
            len(closure_values) if closure_values is not None else -1,
            base_globals,
        ))
        write(pickle.REDUCE)
        self.memoize(func)

        # save the rest of the func data needed by _fill_function
        state = {
            'globals': f_globals,
            'defaults': defaults,
            'dict': dct,
            'closure_values': closure_values,
            'module': func.__module__,
            'name': func.__name__,
            'doc': func.__doc__,
            '_cloudpickle_submodules': submodules
        }
        if hasattr(func, '__annotations__') and sys.version_info >= (3, 7):
            # Although annotations were added in Python3.4, It is not possible
            # to properly pickle them until Python3.7. (See #193)
            state['annotations'] = func.__annotations__
        if hasattr(func, '__qualname__'):
            state['qualname'] = func.__qualname__
        if hasattr(func, '__kwdefaults__'):
            state['kwdefaults'] = func.__kwdefaults__
        save(state)
        write(pickle.TUPLE)
        write(pickle.REDUCE)  # applies _fill_function on the tuple

    def extract_func_data(self, func):
        """
        Turn the function into a tuple of data necessary to recreate it:
            code, globals, defaults, closure_values, dict
        """
        code = func.__code__

        # extract all global ref's
        func_global_refs = _extract_code_globals(code)

        # process all variables referenced by global environment
        f_globals = {}
        for var in func_global_refs:
            if var in func.__globals__:
                f_globals[var] = func.__globals__[var]

        # defaults requires no processing
        defaults = func.__defaults__

        # process closure
        closure = (
            list(map(_get_cell_contents, func.__closure__))
            if func.__closure__ is not None
            else None
        )

        # save the dict
        dct = func.__dict__

        # base_globals represents the future global namespace of func at
        # unpickling time. Looking it up and storing it in globals_ref allow
        # functions sharing the same globals at pickling time to also
        # share them once unpickled, at one condition: since globals_ref is
        # an attribute of a Cloudpickler instance, and that a new CloudPickler is
        # created each time pickle.dump or pickle.dumps is called, functions
        # also need to be saved within the same invokation of
        # cloudpickle.dump/cloudpickle.dumps (for example: cloudpickle.dumps([f1, f2])). There
        # is no such limitation when using Cloudpickler.dump, as long as the
        # multiple invokations are bound to the same Cloudpickler.
        base_globals = self.globals_ref.setdefault(id(func.__globals__), {})

        if base_globals == {}:
            # Add module attributes used to resolve relative imports
            # instructions inside func.
            for k in ["__package__", "__name__", "__path__", "__file__"]:
                # Some built-in functions/methods such as object.__new__  have
                # their __globals__ set to None in PyPy
                if func.__globals__ is not None and k in func.__globals__:
                    base_globals[k] = func.__globals__[k]

        return (code, f_globals, defaults, closure, dct, base_globals)

    if not PY3:  # pragma: no branch
        # Python3 comes with native reducers that allow builtin functions and
        # methods pickling as module/class attributes.  The following method
        # extends this for python2.
        # Please note that currently, neither pickle nor cloudpickle support
        # dynamically created builtin functions/method pickling.
        def save_builtin_function_or_method(self, obj):
            is_bound = getattr(obj, '__self__', None) is not None
            if is_bound:
                # obj is a bound builtin method.
                rv = (getattr, (obj.__self__, obj.__name__))
                return self.save_reduce(obj=obj, *rv)

            is_unbound = hasattr(obj, '__objclass__')
            if is_unbound:
                # obj is an unbound builtin method (accessed from its class)
                rv = (getattr, (obj.__objclass__, obj.__name__))
                return self.save_reduce(obj=obj, *rv)

            # Otherwise, obj is not a method, but a function. Fallback to
            # default pickling by attribute.
            return Pickler.save_global(self, obj)

        dispatch[types.BuiltinFunctionType] = save_builtin_function_or_method

        # A comprehensive summary of the various kinds of builtin methods can
        # be found in PEP 579: https://www.python.org/dev/peps/pep-0579/
        classmethod_descriptor_type = type(float.__dict__['fromhex'])
        wrapper_descriptor_type = type(float.__repr__)
        method_wrapper_type = type(1.5.__repr__)

        dispatch[classmethod_descriptor_type] = save_builtin_function_or_method
        dispatch[wrapper_descriptor_type] = save_builtin_function_or_method
        dispatch[method_wrapper_type] = save_builtin_function_or_method

    if sys.version_info[:2] < (3, 4):
        method_descriptor = type(str.upper)
        dispatch[method_descriptor] = save_builtin_function_or_method

    def save_getset_descriptor(self, obj):
        return self.save_reduce(getattr, (obj.__objclass__, obj.__name__))

    dispatch[types.GetSetDescriptorType] = save_getset_descriptor

    def save_global(self, obj, name=None, pack=struct.pack):
        """
        Save a "global".

        The name of this method is somewhat misleading: all types get
        dispatched here.
        """
        if obj is type(None):
            return self.save_reduce(type, (None,), obj=obj)
        elif obj is type(Ellipsis):
            return self.save_reduce(type, (Ellipsis,), obj=obj)
        elif obj is type(NotImplemented):
            return self.save_reduce(type, (NotImplemented,), obj=obj)
        elif obj in _BUILTIN_TYPE_NAMES:
            return self.save_reduce(
                _builtin_type, (_BUILTIN_TYPE_NAMES[obj],), obj=obj)
        elif name is not None:
            Pickler.save_global(self, obj, name=name)
        elif not _is_global(obj, name=name):
            self.save_dynamic_class(obj)
        else:
            Pickler.save_global(self, obj, name=name)

    dispatch[type] = save_global
    dispatch[types.ClassType] = save_global

    def save_instancemethod(self, obj):
        # Memoization rarely is ever useful due to python bounding
        if obj.__self__ is None:
            self.save_reduce(getattr, (obj.im_class, obj.__name__))
        else:
            if PY3:  # pragma: no branch
                self.save_reduce(types.MethodType, (obj.__func__, obj.__self__), obj=obj)
            else:
                self.save_reduce(
                    types.MethodType,
                    (obj.__func__, obj.__self__, type(obj.__self__)), obj=obj)

    dispatch[types.MethodType] = save_instancemethod

    def save_inst(self, obj):
        """Inner logic to save instance. Based off pickle.save_inst"""
        cls = obj.__class__

        # Try the dispatch table (pickle module doesn't do it)
        f = self.dispatch.get(cls)
        if f:
            f(self, obj)  # Call unbound method with explicit self
            return

        memo = self.memo
        write = self.write
        save = self.save

        if hasattr(obj, '__getinitargs__'):
            args = obj.__getinitargs__()
            len(args)  # XXX Assert it's a sequence
            pickle._keep_alive(args, memo)
        else:
            args = ()

        write(pickle.MARK)

        if self.bin:
            save(cls)
            for arg in args:
                save(arg)
            write(pickle.OBJ)
        else:
            for arg in args:
                save(arg)
            write(pickle.INST + cls.__module__ + '\n' + cls.__name__ + '\n')

        self.memoize(obj)

        try:
            getstate = obj.__getstate__
        except AttributeError:
            stuff = obj.__dict__
        else:
            stuff = getstate()
            pickle._keep_alive(stuff, memo)
        save(stuff)
        write(pickle.BUILD)

    if PY2:  # pragma: no branch
        dispatch[types.InstanceType] = save_inst

    def save_property(self, obj):
        # properties not correctly saved in python
        self.save_reduce(property, (obj.fget, obj.fset, obj.fdel, obj.__doc__), obj=obj)

    dispatch[property] = save_property

    def save_classmethod(self, obj):
        orig_func = obj.__func__
        self.save_reduce(type(obj), (orig_func,), obj=obj)

    dispatch[classmethod] = save_classmethod
    dispatch[staticmethod] = save_classmethod

    def save_itemgetter(self, obj):
        """itemgetter serializer (needed for namedtuple support)"""
        class Dummy:
            def __getitem__(self, item):
                return item
        items = obj(Dummy())
        if not isinstance(items, tuple):
            items = (items,)
        return self.save_reduce(operator.itemgetter, items)

    if type(operator.itemgetter) is type:
        dispatch[operator.itemgetter] = save_itemgetter

    def save_attrgetter(self, obj):
        """attrgetter serializer"""
        class Dummy(object):
            def __init__(self, attrs, index=None):
                self.attrs = attrs
                self.index = index
            def __getattribute__(self, item):
                attrs = object.__getattribute__(self, "attrs")
                index = object.__getattribute__(self, "index")
                if index is None:
                    index = len(attrs)
                    attrs.append(item)
                else:
                    attrs[index] = ".".join([attrs[index], item])
                return type(self)(attrs, index)
        attrs = []
        obj(Dummy(attrs))
        return self.save_reduce(operator.attrgetter, tuple(attrs))

    if type(operator.attrgetter) is type:
        dispatch[operator.attrgetter] = save_attrgetter

    def save_file(self, obj):
        """Save a file"""
        try:
            import StringIO as pystringIO  # we can't use cStringIO as it lacks the name attribute
        except ImportError:
            import io as pystringIO

        if not hasattr(obj, 'name') or not hasattr(obj, 'mode'):
            raise pickle.PicklingError("Cannot pickle files that do not map to an actual file")
        if obj is sys.stdout:
            return self.save_reduce(getattr, (sys, 'stdout'), obj=obj)
        if obj is sys.stderr:
            return self.save_reduce(getattr, (sys, 'stderr'), obj=obj)
        if obj is sys.stdin:
            raise pickle.PicklingError("Cannot pickle standard input")
        if obj.closed:
            raise pickle.PicklingError("Cannot pickle closed files")
        if hasattr(obj, 'isatty') and obj.isatty():
            raise pickle.PicklingError("Cannot pickle files that map to tty objects")
        if 'r' not in obj.mode and '+' not in obj.mode:
            raise pickle.PicklingError("Cannot pickle files that are not opened for reading: %s" % obj.mode)

        name = obj.name

        retval = pystringIO.StringIO()

        try:
            # Read the whole file
            curloc = obj.tell()
            obj.seek(0)
            contents = obj.read()
            obj.seek(curloc)
        except IOError:
            raise pickle.PicklingError("Cannot pickle file %s as it cannot be read" % name)
        retval.write(contents)
        retval.seek(curloc)

        retval.name = name
        self.save(retval)
        self.memoize(obj)

    def save_ellipsis(self, obj):
        self.save_reduce(_gen_ellipsis, ())

    def save_not_implemented(self, obj):
        self.save_reduce(_gen_not_implemented, ())

    try:               # Python 2
        dispatch[file] = save_file
    except NameError:  # Python 3  # pragma: no branch
        dispatch[io.TextIOWrapper] = save_file

    dispatch[type(Ellipsis)] = save_ellipsis
    dispatch[type(NotImplemented)] = save_not_implemented

    def save_weakset(self, obj):
        self.save_reduce(weakref.WeakSet, (list(obj),))

    dispatch[weakref.WeakSet] = save_weakset

    def save_logger(self, obj):
        self.save_reduce(logging.getLogger, (obj.name,), obj=obj)

    dispatch[logging.Logger] = save_logger

    def save_root_logger(self, obj):
        self.save_reduce(logging.getLogger, (), obj=obj)

    dispatch[logging.RootLogger] = save_root_logger

    if hasattr(types, "MappingProxyType"):  # pragma: no branch
        def save_mappingproxy(self, obj):
            self.save_reduce(types.MappingProxyType, (dict(obj),), obj=obj)

        dispatch[types.MappingProxyType] = save_mappingproxy

    """Special functions for Add-on libraries"""
    def inject_addons(self):
        """Plug in system. Register additional pickling functions if modules already loaded"""
        pass


# Tornado support

def is_tornado_coroutine(func):
    """
    Return whether *func* is a Tornado coroutine function.
    Running coroutines are not supported.
    """
    if 'tornado.gen' not in sys.modules:
        return False
    gen = sys.modules['tornado.gen']
    if not hasattr(gen, "is_coroutine_function"):
        # Tornado version is too old
        return False
    return gen.is_coroutine_function(func)


def _rebuild_tornado_coroutine(func):
    from tornado import gen
    return gen.coroutine(func)


# Shorthands for legacy support

def dump(obj, file, protocol=None):
    """Serialize obj as bytes streamed into file

    protocol defaults to cloudpickle.DEFAULT_PROTOCOL which is an alias to
    pickle.HIGHEST_PROTOCOL. This setting favors maximum communication speed
    between processes running the same Python version.

    Set protocol=pickle.DEFAULT_PROTOCOL instead if you need to ensure
    compatibility with older versions of Python.
    """
    CloudPickler(file, protocol=protocol).dump(obj)


def dumps(obj, protocol=None):
    """Serialize obj as a string of bytes allocated in memory

    protocol defaults to cloudpickle.DEFAULT_PROTOCOL which is an alias to
    pickle.HIGHEST_PROTOCOL. This setting favors maximum communication speed
    between processes running the same Python version.

    Set protocol=pickle.DEFAULT_PROTOCOL instead if you need to ensure
    compatibility with older versions of Python.
    """
    file = StringIO()
    try:
        cp = CloudPickler(file, protocol=protocol)
        cp.dump(obj)
        return file.getvalue()
    finally:
        file.close()


# including pickles unloading functions in this namespace
load = pickle.load
loads = pickle.loads


# hack for __import__ not working as desired
def subimport(name):
    __import__(name)
    return sys.modules[name]


def dynamic_subimport(name, vars):
    mod = types.ModuleType(name)
    mod.__dict__.update(vars)
    return mod


def _gen_ellipsis():
    return Ellipsis


def _gen_not_implemented():
    return NotImplemented


def _get_cell_contents(cell):
    try:
        return cell.cell_contents
    except ValueError:
        # sentinel used by ``_fill_function`` which will leave the cell empty
        return _empty_cell_value


def instance(cls):
    """Create a new instance of a class.

    Parameters
    ----------
    cls : type
        The class to create an instance of.

    Returns
    -------
    instance : cls
        A new instance of ``cls``.
    """
    return cls()


@instance
class _empty_cell_value(object):
    """sentinel for empty closures
    """
    @classmethod
    def __reduce__(cls):
        return cls.__name__


def _fill_function(*args):
    """Fills in the rest of function data into the skeleton function object

    The skeleton itself is create by _make_skel_func().
    """
    if len(args) == 2:
        func = args[0]
        state = args[1]
    elif len(args) == 5:
        # Backwards compat for cloudpickle v0.4.0, after which the `module`
        # argument was introduced
        func = args[0]
        keys = ['globals', 'defaults', 'dict', 'closure_values']
        state = dict(zip(keys, args[1:]))
    elif len(args) == 6:
        # Backwards compat for cloudpickle v0.4.1, after which the function
        # state was passed as a dict to the _fill_function it-self.
        func = args[0]
        keys = ['globals', 'defaults', 'dict', 'module', 'closure_values']
        state = dict(zip(keys, args[1:]))
    else:
        raise ValueError('Unexpected _fill_value arguments: %r' % (args,))

    # - At pickling time, any dynamic global variable used by func is
    #   serialized by value (in state['globals']).
    # - At unpickling time, func's __globals__ attribute is initialized by
    #   first retrieving an empty isolated namespace that will be shared
    #   with other functions pickled from the same original module
    #   by the same CloudPickler instance and then updated with the
    #   content of state['globals'] to populate the shared isolated
    #   namespace with all the global variables that are specifically
    #   referenced for this function.
    func.__globals__.update(state['globals'])

    func.__defaults__ = state['defaults']
    func.__dict__ = state['dict']
    if 'annotations' in state:
        func.__annotations__ = state['annotations']
    if 'doc' in state:
        func.__doc__  = state['doc']
    if 'name' in state:
        func.__name__ = state['name']
    if 'module' in state:
        func.__module__ = state['module']
    if 'qualname' in state:
        func.__qualname__ = state['qualname']
    if 'kwdefaults' in state:
        func.__kwdefaults__ = state['kwdefaults']
    # _cloudpickle_subimports is a set of submodules that must be loaded for
    # the pickled function to work correctly at unpickling time. Now that these
    # submodules are depickled (hence imported), they can be removed from the
    # object's state (the object state only served as a reference holder to
    # these submodules)
    if '_cloudpickle_submodules' in state:
        state.pop('_cloudpickle_submodules')

    cells = func.__closure__
    if cells is not None:
        for cell, value in zip(cells, state['closure_values']):
            if value is not _empty_cell_value:
                cell_set(cell, value)

    return func


def _make_empty_cell():
    if False:
        # trick the compiler into creating an empty cell in our lambda
        cell = None
        raise AssertionError('this route should not be executed')

    return (lambda: cell).__closure__[0]


def _make_skel_func(code, cell_count, base_globals=None):
    """ Creates a skeleton function object that contains just the provided
        code and the correct number of cells in func_closure.  All other
        func attributes (e.g. func_globals) are empty.
    """
    # This is backward-compatibility code: for cloudpickle versions between
    # 0.5.4 and 0.7, base_globals could be a string or None. base_globals
    # should now always be a dictionary.
    if base_globals is None or isinstance(base_globals, str):
        base_globals = {}

    base_globals['__builtins__'] = __builtins__

    closure = (
        tuple(_make_empty_cell() for _ in range(cell_count))
        if cell_count >= 0 else
        None
    )
    return types.FunctionType(code, base_globals, None, None, closure)


def _make_skeleton_class(type_constructor, name, bases, type_kwargs,
                         class_tracker_id, extra):
    """Build dynamic class with an empty __dict__ to be filled once memoized

    If class_tracker_id is not None, try to lookup an existing class definition
    matching that id. If none is found, track a newly reconstructed class
    definition under that id so that other instances stemming from the same
    class id will also reuse this class definition.

    The "extra" variable is meant to be a dict (or None) that can be used for
    forward compatibility shall the need arise.
    """
    skeleton_class = type_constructor(name, bases, type_kwargs)
    return _lookup_class_or_track(class_tracker_id, skeleton_class)


def _rehydrate_skeleton_class(skeleton_class, class_dict):
    """Put attributes from `class_dict` back on `skeleton_class`.

    See CloudPickler.save_dynamic_class for more info.
    """
    registry = None
    for attrname, attr in class_dict.items():
        if attrname == "_abc_impl":
            registry = attr
        else:
            setattr(skeleton_class, attrname, attr)
    if registry is not None:
        for subclass in registry:
            skeleton_class.register(subclass)

    return skeleton_class


def _make_skeleton_enum(bases, name, qualname, members, module,
                        class_tracker_id, extra):
    """Build dynamic enum with an empty __dict__ to be filled once memoized

    The creation of the enum class is inspired by the code of
    EnumMeta._create_.

    If class_tracker_id is not None, try to lookup an existing enum definition
    matching that id. If none is found, track a newly reconstructed enum
    definition under that id so that other instances stemming from the same
    class id will also reuse this enum definition.

    The "extra" variable is meant to be a dict (or None) that can be used for
    forward compatibility shall the need arise.
    """
    # enums always inherit from their base Enum class at the last position in
    # the list of base classes:
    enum_base = bases[-1]
    metacls = enum_base.__class__
    classdict = metacls.__prepare__(name, bases)

    for member_name, member_value in members.items():
        classdict[member_name] = member_value
    enum_class = metacls.__new__(metacls, name, bases, classdict)
    enum_class.__module__ = module

    # Python 2.7 compat
    if qualname is not None:
        enum_class.__qualname__ = qualname

    return _lookup_class_or_track(class_tracker_id, enum_class)


def _is_dynamic(module):
    """
    Return True if the module is special module that cannot be imported by its
    name.
    """
    # Quick check: module that have __file__ attribute are not dynamic modules.
    if hasattr(module, '__file__'):
        return False

    if hasattr(module, '__spec__'):
        if module.__spec__ is not None:
            return False

        # In PyPy, Some built-in modules such as _codecs can have their
        # __spec__ attribute set to None despite being imported.  For such
        # modules, the ``_find_spec`` utility of the standard library is used.
        parent_name = module.__name__.rpartition('.')[0]
        if parent_name:  # pragma: no cover
            # This code handles the case where an imported package (and not
            # module) remains with __spec__ set to None. It is however untested
            # as no package in the PyPy stdlib has __spec__ set to None after
            # it is imported.
            try:
                parent = sys.modules[parent_name]
            except KeyError:
                msg = "parent {!r} not in sys.modules"
                raise ImportError(msg.format(parent_name))
            else:
                pkgpath = parent.__path__
        else:
            pkgpath = None
        return _find_spec(module.__name__, pkgpath, module) is None

    else:
        # Backward compat for Python 2
        import imp
        try:
            path = None
            for part in module.__name__.split('.'):
                if path is not None:
                    path = [path]
                f, path, description = imp.find_module(part, path)
                if f is not None:
                    f.close()
        except ImportError:
            return True
        return False<|MERGE_RESOLUTION|>--- conflicted
+++ resolved
@@ -151,10 +151,10 @@
     module_name = getattr(obj, '__module__', None)
     if module_name is not None:
         return module_name
-<<<<<<< HEAD
-    # Protect the iteration by using a list copy of sys.modules against dynamic
-    # modules that trigger imports of other modules upon calls to getattr.
-    for module_name, module in list(sys.modules.items()):
+    # Protect the iteration by using a copy of sys.modules against dynamic
+    # modules that trigger imports of other modules upon calls to getattr or
+    # other threads importing at the same time.
+    for module_name, module in sys.modules.copy().items():
         # Some modules such as coverage can inject non-module objects inside
         # sys.modules
         if (
@@ -162,13 +162,6 @@
                 module is None or
                 not isinstance(module, types.ModuleType)
         ):
-=======
-    # Protect the iteration by using a copy of sys.modules against dynamic
-    # modules that trigger imports of other modules upon calls to getattr or
-    # other threads importing at the same time.
-    for module_name, module in sys.modules.copy().items():
-        if module_name == '__main__' or module is None:
->>>>>>> c3982ea2
             continue
         try:
             if _getattribute(module, name)[0] is obj:

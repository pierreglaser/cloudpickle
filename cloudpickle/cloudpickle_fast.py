"""
New, fast version of the CloudPickler.

This new CloudPickler class can now extend the fast C Pickler instead of the
previous Python implementation of the Pickler class. Because this functionality
is only available for Python versions 3.8+, a lot of backward-compatibility
code is also removed.

Note that the C Pickler sublassing API is CPython-specific. Therefore, some
guards present in cloudpickle.py that were written to handle PyPy specificities
are not present in cloudpickle_fast.py
"""
import abc
import copyreg
import io
import itertools
import logging
import _pickle
import pickle
import sys
import types
import weakref

from _pickle import Pickler

from .cloudpickle import (
    _is_dynamic, _extract_code_globals, _BUILTIN_TYPE_NAMES, DEFAULT_PROTOCOL,
    _find_imported_submodules, _get_cell_contents, _is_global, _builtin_type,
    Enum, _ensure_tracking,  _make_skeleton_class, _make_skeleton_enum,
    _extract_class_dict, string_types, dynamic_subimport, subimport
)

load, loads = _pickle.load, _pickle.loads


# Shorthands similar to pickle.dump/pickle.dumps
def dump(obj, file, protocol=None, buffer_callback=None):
    """Serialize obj as bytes streamed into file

    protocol defaults to cloudpickle.DEFAULT_PROTOCOL which is an alias to
    pickle.HIGHEST_PROTOCOL. This setting favors maximum communication speed
    between processes running the same Python version.

    Set protocol=pickle.DEFAULT_PROTOCOL instead if you need to ensure
    compatibility with older versions of Python.
    """
    CloudPickler(file, protocol=protocol, buffer_callback=buffer_callback).dump(obj)


def dumps(obj, protocol=None, buffer_callback=None):
    """Serialize obj as a string of bytes allocated in memory

    protocol defaults to cloudpickle.DEFAULT_PROTOCOL which is an alias to
    pickle.HIGHEST_PROTOCOL. This setting favors maximum communication speed
    between processes running the same Python version.

    Set protocol=pickle.DEFAULT_PROTOCOL instead if you need to ensure
    compatibility with older versions of Python.
    """
    with io.BytesIO() as file:
        cp = CloudPickler(file, protocol=protocol, buffer_callback=buffer_callback)
        cp.dump(obj)
        return file.getvalue()


# COLLECTION OF OBJECTS __getnewargs__-LIKE METHODS
# -------------------------------------------------

def _class_getnewargs(obj):
    type_kwargs = {}
    if "__slots__" in obj.__dict__:
        type_kwargs["__slots__"] = obj.__slots__

    __dict__ = obj.__dict__.get('__dict__', None)
    if isinstance(__dict__, property):
        type_kwargs['__dict__'] = __dict__

    return (type(obj), obj.__name__, obj.__bases__, type_kwargs,
            _ensure_tracking(obj), None)


def _enum_getnewargs(obj):
    members = dict((e.name, e.value) for e in obj)
    return (obj.__bases__, obj.__name__, obj.__qualname__, members,
            obj.__module__, _ensure_tracking(obj), None)


# COLLECTION OF OBJECTS RECONSTRUCTORS
# ------------------------------------
def _file_reconstructor(retval):
    return retval


# COLLECTION OF OBJECTS STATE GETTERS
# -----------------------------------
def _function_getstate(func):
    # - Put func's dynamic attributes (stored in func.__dict__) in state. These
    #   attributes will be restored at unpickling time using
    #   f.__dict__.update(state)
    # - Put func's members into slotstate. Such attributes will be restored at
    #   unpickling time by iterating over slotstate and calling setattr(func,
    #   slotname, slotvalue)
    slotstate = {
        "__name__": func.__name__,
        "__qualname__": func.__qualname__,
        "__annotations__": func.__annotations__,
        "__kwdefaults__": func.__kwdefaults__,
        "__defaults__": func.__defaults__,
        "__module__": func.__module__,
        "__doc__": func.__doc__,
        "__closure__": func.__closure__,
    }

    f_globals_ref = _extract_code_globals(func.__code__)
    f_globals = {k: func.__globals__[k] for k in f_globals_ref if k in
                 func.__globals__}

    closure_values = (
        list(map(_get_cell_contents, func.__closure__))
        if func.__closure__ is not None else ()
    )

    # Extract currently-imported submodules used by func. Storing these modules
    # in a smoke _cloudpickle_subimports attribute of the object's state will
    # trigger the side effect of importing these modules at unpickling time
    # (which is necessary for func to work correctly once depickled)
    slotstate["_cloudpickle_submodules"] = _find_imported_submodules(
        func.__code__, itertools.chain(f_globals.values(), closure_values))
    slotstate["__globals__"] = f_globals

    state = func.__dict__
    return state, slotstate


def _class_getstate(obj):
    clsdict = _extract_class_dict(obj)
    clsdict.pop('__weakref__', None)

    if issubclass(type(obj), abc.ABCMeta):
        # If obj is an instance of an ABCMeta subclass, dont pickle the
        # cache/negative caches populated during isinstance/issubclass
        # checks, but pickle the list of registered subclasses of obj.
        clsdict.pop('_abc_impl', None)
        (registry, _, _, _) = abc._get_dump(obj)
        clsdict["_abc_impl"] = [subclass_weakref()
                                for subclass_weakref in registry]
<<<<<<< HEAD

    if hasattr(obj, "__slots__"):
=======
    if "__slots__" in clsdict:
>>>>>>> 0a7ced34
        # pickle string length optimization: member descriptors of obj are
        # created automatically from obj's __slots__ attribute, no need to
        # save them in obj's state
        if isinstance(obj.__slots__, string_types):
            clsdict.pop(obj.__slots__)
        else:
            for k in obj.__slots__:
                clsdict.pop(k, None)

    clsdict.pop('__dict__', None)  # unpicklable property object

    return (clsdict, {})


def _enum_getstate(obj):
    clsdict, slotstate = _class_getstate(obj)

    members = dict((e.name, e.value) for e in obj)
    # Cleanup the clsdict that will be passed to _rehydrate_skeleton_class:
    # Those attributes are already handled by the metaclass.
    for attrname in ["_generate_next_value_", "_member_names_",
                     "_member_map_", "_member_type_",
                     "_value2member_map_"]:
        clsdict.pop(attrname, None)
    for member in members:
        clsdict.pop(member)
        # Special handling of Enum subclasses
    return clsdict, slotstate


# COLLECTIONS OF OBJECTS REDUCERS
# -------------------------------
# A reducer is a function taking a single argument (obj), and that returns a
# tuple with all the necessary data to re-construct obj. Apart from a few
# exceptions (list, dict, bytes, int, etc.), a reducer is necessary to
# correctly pickle an object.
# While many built-in objects (Exceptions objects, instances of the "object"
# class, etc), are shipped with their own built-in reducer (invoked using
# obj.__reduce__), some do not. The following methods were created to "fill
# these holes".

def _code_reduce(obj):
    """codeobject reducer"""
    args = (
        obj.co_argcount, obj.co_posonlyargcount,
        obj.co_kwonlyargcount, obj.co_nlocals, obj.co_stacksize,
        obj.co_flags, obj.co_code, obj.co_consts, obj.co_names,
        obj.co_varnames, obj.co_filename, obj.co_name,
        obj.co_firstlineno, obj.co_lnotab, obj.co_freevars,
        obj.co_cellvars
    )
    return types.CodeType, args


def _cell_reduce(obj):
    """Cell (containing values of a function's free variables) reducer"""
    try:
        obj.cell_contents
    except ValueError:  # cell is empty
        return types.CellType, ()
    else:
        return types.CellType, (obj.cell_contents,)


def _classmethod_reduce(obj):
    orig_func = obj.__func__
    return type(obj), (orig_func,)


def _file_reduce(obj):
    """Save a file"""
    import io

    if not hasattr(obj, "name") or not hasattr(obj, "mode"):
        raise pickle.PicklingError(
            "Cannot pickle files that do not map to an actual file"
        )
    if obj is sys.stdout:
        return getattr, (sys, "stdout")
    if obj is sys.stderr:
        return getattr, (sys, "stderr")
    if obj is sys.stdin:
        raise pickle.PicklingError("Cannot pickle standard input")
    if obj.closed:
        raise pickle.PicklingError("Cannot pickle closed files")
    if hasattr(obj, "isatty") and obj.isatty():
        raise pickle.PicklingError(
            "Cannot pickle files that map to tty objects"
        )
    if "r" not in obj.mode and "+" not in obj.mode:
        raise pickle.PicklingError(
            "Cannot pickle files that are not opened for reading: %s"
            % obj.mode
        )

    name = obj.name

    retval = io.StringIO()

    try:
        # Read the whole file
        curloc = obj.tell()
        obj.seek(0)
        contents = obj.read()
        obj.seek(curloc)
    except IOError:
        raise pickle.PicklingError(
            "Cannot pickle file %s as it cannot be read" % name
        )
    retval.write(contents)
    retval.seek(curloc)

    retval.name = name
    return _file_reconstructor, (retval,)


def _getset_descriptor_reduce(obj):
    return getattr, (obj.__objclass__, obj.__name__)


def _mappingproxy_reduce(obj):
    return types.MappingProxyType, (dict(obj),)


def _memoryview_reduce(obj):
    return bytes, (obj.tobytes(),)


def _module_reduce(obj):
    if _is_dynamic(obj):
        obj.__dict__.pop('__builtins__', None)
        return dynamic_subimport, (obj.__name__, vars(obj))
    else:
        return subimport, (obj.__name__,)


def _method_reduce(obj):
    return (types.MethodType, (obj.__func__, obj.__self__))


def _logger_reduce(obj):
    return logging.getLogger, (obj.name,)


def _root_logger_reduce(obj):
    return logging.getLogger, ()


def _property_reduce(obj):
    return property, (obj.fget, obj.fset, obj.fdel, obj.__doc__)


def _weakset_reduce(obj):
    return weakref.WeakSet, (list(obj),)


def _dynamic_class_reduce(obj):
    """
    Save a class that can't be stored as module global.

    This method is used to serialize classes that are defined inside
    functions, or that otherwise can't be serialized as attribute lookups
    from global modules.
    """
    if Enum is not None and issubclass(obj, Enum):
        return (
            _make_skeleton_enum, _enum_getnewargs(obj), _enum_getstate(obj),
            None, None, _class_setstate
        )
    else:
        return (
            _make_skeleton_class, _class_getnewargs(obj), _class_getstate(obj),
            None, None, _class_setstate
        )


def _class_reduce(obj):
    """Select the reducer depending on the dynamic nature of the class obj"""
    if obj is type(None):  # noqa
        return type, (None,)
    elif obj is type(Ellipsis):
        return type, (Ellipsis,)
    elif obj is type(NotImplemented):
        return type, (NotImplemented,)
    elif obj in _BUILTIN_TYPE_NAMES:
        return _builtin_type, (_BUILTIN_TYPE_NAMES[obj],)
    elif not _is_global(obj):
        return _dynamic_class_reduce(obj)
    return NotImplemented


# COLLECTIONS OF OBJECTS STATE SETTERS
# ------------------------------------
# state setters are called at unpickling time, once the object is created and
# it has to be updated to how it was at unpickling time.


def _function_setstate(obj, state):
    """Update the state of a dynaamic function.

    As __closure__ and __globals__ are readonly attributes of a function, we
    cannot rely on the native setstate routine of pickle.load_build, that calls
    setattr on items of the slotstate. Instead, we have to modify them inplace.
    """
    state, slotstate = state
    obj.__dict__.update(state)

    obj_globals = slotstate.pop("__globals__")
    obj_closure = slotstate.pop("__closure__")
    # _cloudpickle_subimports is a set of submodules that must be loaded for
    # the pickled function to work correctly at unpickling time. Now that these
    # submodules are depickled (hence imported), they can be removed from the
    # object's state (the object state only served as a reference holder to
    # these submodules)
    slotstate.pop("_cloudpickle_submodules")

    obj.__globals__.update(obj_globals)
    obj.__globals__["__builtins__"] = __builtins__

    if obj_closure is not None:
        for i, cell in enumerate(obj_closure):
            try:
                value = cell.cell_contents
            except ValueError:  # cell is empty
                continue
            obj.__closure__[i].cell_contents = value

    for k, v in slotstate.items():
        setattr(obj, k, v)


def _class_setstate(obj, state):
    state, slotstate = state
    registry = None
    for attrname, attr in state.items():
        if attrname == "_abc_impl":
            registry = attr
        else:
            setattr(obj, attrname, attr)
    if registry is not None:
        for subclass in registry:
            obj.register(subclass)

    return obj


class CloudPickler(Pickler):
    """Fast C Pickler extension with additional reducing routines.

    CloudPickler's extensions exist into into:

    * its dispatch_table containing reducers that are called only if ALL
      built-in saving functions were previously discarded.
    * a special callback named "reducer_override", invoked before standard
      function/class builtin-saving method (save_global), to serialize dynamic
      functions
    """

    # cloudpickle's own dispatch_table, containing the additional set of
    # objects (compared to the standard library pickle) that cloupickle can
    # serialize.
    dispatch = {}
    dispatch[classmethod] = _classmethod_reduce
    dispatch[io.TextIOWrapper] = _file_reduce
    dispatch[logging.Logger] = _logger_reduce
    dispatch[logging.RootLogger] = _root_logger_reduce
    dispatch[memoryview] = _memoryview_reduce
    dispatch[property] = _property_reduce
    dispatch[staticmethod] = _classmethod_reduce
    dispatch[types.CellType] = _cell_reduce
    dispatch[types.CodeType] = _code_reduce
    dispatch[types.GetSetDescriptorType] = _getset_descriptor_reduce
    dispatch[types.ModuleType] = _module_reduce
    dispatch[types.MethodType] = _method_reduce
    dispatch[types.MappingProxyType] = _mappingproxy_reduce
    dispatch[weakref.WeakSet] = _weakset_reduce

    def __init__(self, file, protocol=None, buffer_callback=None):
        if protocol is None:
            protocol = DEFAULT_PROTOCOL
        Pickler.__init__(self, file, protocol=protocol, buffer_callback=buffer_callback)
        # map functions __globals__ attribute ids, to ensure that functions
        # sharing the same global namespace at pickling time also share their
        # global namespace at unpickling time.
        self.globals_ref = {}

        # Take into account potential custom reducers registered by external
        # modules
        self.dispatch_table = copyreg.dispatch_table.copy()
        self.dispatch_table.update(self.dispatch)
        self.proto = int(protocol)

    def reducer_override(self, obj):
        """Type-agnostic reducing callback for function and classes.

        For performance reasons, subclasses of the C _pickle.Pickler class
        cannot register custom reducers for functions and classes in the
        dispatch_table. Reducer for such types must instead implemented in the
        special reducer_override method.

        Note that method will be called for any object except a few
        builtin-types (int, lists, dicts etc.), which differs from reducers in
        the Pickler's dispatch_table, each of them being invoked for objects of
        a specific type only.

        This property comes in handy for classes: although most classes are
        instances of the ``type`` metaclass, some of them can be instances of
        other custom metaclasses (such as enum.EnumMeta for example). In
        particular, the metaclass will likely not be known in advance, and thus
        cannot be special-cased using an entry in the dispatch_table.
        reducer_override, among other things, allows us to register a reducer
        that will be called for any class, independently of its type.


        Notes:

        * reducer_override has the priority over dispatch_table-registered
          reducers.
        * reducer_override can be used to fix other limitations of cloudpickle
          for other types that suffered from type-specific reducers, such as
          Exceptions. See https://github.com/cloudpipe/cloudpickle/issues/248
        """
        t = type(obj)
        try:
            is_anyclass = issubclass(t, type)
        except TypeError:  # t is not a class (old Boost; see SF #502085)
            is_anyclass = False

        if is_anyclass:
            return _class_reduce(obj)
        elif isinstance(obj, types.FunctionType):
            return self._function_reduce(obj)
        else:
            # fallback to save_global, including the Pickler's distpatch_table
            return NotImplemented

    # function reducers are defined as instance methods of CloudPickler
    # objects, as they rely on a CloudPickler attribute (globals_ref)
    def _dynamic_function_reduce(self, func):
        """Reduce a function that is not pickleable via attribute lookup."""
        newargs = self._function_getnewargs(func)
        state = _function_getstate(func)
        return (types.FunctionType, newargs, state, None, None,
                _function_setstate)

    def _function_reduce(self, obj):
        """Reducer for function objects.

        If obj is a top-level attribute of a file-backed module, this
        reducer returns NotImplemented, making the CloudPickler fallback to
        traditional _pickle.Pickler routines to save obj. Otherwise, it reduces
        obj using a custom cloudpickle reducer designed specifically to handle
        dynamic functions.

        As opposed to cloudpickle.py, There no special handling for builtin
        pypy functions because cloudpickle_fast is CPython-specific.
        """
        if _is_global(obj):
            return NotImplemented
        else:
            return self._dynamic_function_reduce(obj)

    def _function_getnewargs(self, func):
        code = func.__code__

        # base_globals represents the future global namespace of func at
        # unpickling time. Looking it up and storing it in
        # CloudpiPickler.globals_ref allow functions sharing the same globals
        # at pickling time to also share them once unpickled, at one condition:
        # since globals_ref is an attribute of a CloudPickler instance, and
        # that a new CloudPickler is created each time pickle.dump or
        # pickle.dumps is called, functions also need to be saved within the
        # same invocation of cloudpickle.dump/cloudpickle.dumps (for example:
        # cloudpickle.dumps([f1, f2])). There is no such limitation when using
        # CloudPickler.dump, as long as the multiple invocations are bound to
        # the same CloudPickler.
        base_globals = self.globals_ref.setdefault(id(func.__globals__), {})

        if base_globals == {}:
            # Add module attributes used to resolve relative imports
            # instructions inside func.
            for k in ["__package__", "__name__", "__path__", "__file__"]:
                if k in func.__globals__:
                    base_globals[k] = func.__globals__[k]

        # Do not bind the free variables before the function is created to
        # avoid infinite recursion.
        if func.__closure__ is None:
            closure = None
        else:
            closure = tuple(
                types.CellType() for _ in range(len(code.co_freevars)))

        return code, base_globals, None, None, closure

    def dump(self, obj):
        try:
            return Pickler.dump(self, obj)
        except RuntimeError as e:
            if "recursion" in e.args[0]:
                msg = (
                    "Could not pickle object as excessively deep recursion "
                    "required."
                )
                raise pickle.PicklingError(msg)
            else:
                raise<|MERGE_RESOLUTION|>--- conflicted
+++ resolved
@@ -144,12 +144,8 @@
         (registry, _, _, _) = abc._get_dump(obj)
         clsdict["_abc_impl"] = [subclass_weakref()
                                 for subclass_weakref in registry]
-<<<<<<< HEAD
-
-    if hasattr(obj, "__slots__"):
-=======
+
     if "__slots__" in clsdict:
->>>>>>> 0a7ced34
         # pickle string length optimization: member descriptors of obj are
         # created automatically from obj's __slots__ attribute, no need to
         # save them in obj's state
